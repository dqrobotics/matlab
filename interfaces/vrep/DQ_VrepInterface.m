--- conflicted
+++ resolved
@@ -93,17 +93,15 @@
 %             - wait_for_simulation_step_to_end()
 %             - set_joint_target_velocities()
 %             - get_joint_velocities()
-%
-<<<<<<< HEAD
 %        - Improved the documentation of the class
-=======
+%
 %     3. Frederico Fernandes Afonso Silva (frederico.silva@ieee.org)
 %       - Altered the following properties from 'private' to 'protected'
 %       (see discussions in https://github.com/dqrobotics/matlab/pull/101
 %       to further details):
 %             - vrep
 %             - clientID
->>>>>>> 0081659c
+
 
 classdef DQ_VrepInterface < handle
     
